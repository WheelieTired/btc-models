/* btc-app-server -- Server for the Bicycle Touring Companion
 * Copyright © 2016 Adventure Cycling Association
 *
 * This file is part of btc-app-server.
 *
 * btc-app-server is free software: you can redistribute it and/or modify
 * it under the terms of the Affero GNU General Public License as published by
 * the Free Software Foundation, either version 3 of the License, or
 * (at your option) any later version.
 *
 * btc-app-server is distributed in the hope that it will be useful,
 * but WITHOUT ANY WARRANTY; without even the implied warranty of
 * MERCHANTABILITY or FITNESS FOR A PARTICULAR PURPOSE.  See the
 * Affero GNU General Public License for more details.
 *
 * You should have received a copy of the Affero GNU General Public License
 * along with Foobar.  If not, see <http://www.gnu.org/licenses/>.
 */

import { mixinValidation, mergeSchemas } from './validation-mixin';
import { CouchModel, CouchCollection, keysBetween } from './base';

import { keys, fromPairs, includes, assign } from 'lodash';
import { createObjectURL } from 'blob-util';

import docuri from 'docuri';
import ngeohash from 'ngeohash';
import normalize from 'to-id';
import uuid from 'node-uuid';

const browser = ( typeof window !== 'undefined' );

var Promise = require('polyfill-promise');

// # Point Model
// The point represents a location on the map with associated metadata, geodata,
// and user provided data. The point is the base shared by services and alerts.
//
// The JSON schema stored in `Point`, and as patched by `Service` and `Alert`,
// is the authoritative definition of the point record.

// ## Point Model Uri
// Points are stored in CouchDB. CouchDB documents can have rich id strings
// to help store and access data without MapReduce jobs.
//
// The point model uri is composed of four parts:
//  1. The string 'point/'`
//  2. The type of point, either 'service' or 'alert'
//  3. The normalized (original) name of the point
//  4. The point's geohash
export const pointId = docuri.route( 'point/:type/:name/:geohash' );

const COMMENT_MIN_LENGTH = 1;
const COMMENT_MAX_LENGTH = 140;

export const Point = CouchModel.extend( {
  idAttribute: '_id',

  initialize: function( attributes, options ) {
    CouchModel.prototype.initialize.apply( this, arguments );
  
    const date = new Date().toISOString();
    this.set( {
      created_at: date,
      updated_at: date,
    } );

    this.coverBlob = false;
    this.coverUrl = false;
  },

  update: function() {
    this.set( 'updated_at', new Date().toISOString() );
  },

  // ## Specify
  // Fill in `_id` from the components of the point model uri.
  // Pull values from `attributes` if name and location are undefined.
  specify: function( type, name, location ) {
    // Only set the ID attribute here if it wasn't already set.
    // The original ID stays the ID for the lifetime of the point.
    if (typeof this.attributes._id === "undefined") {
      if ( name ) {
        const [lat, lng] = location;
        const _id = pointId( {
          type: type,
          name: normalize( name ),
          geohash: ngeohash.encode( lat, lng )
        } );
        this.set( { _id, type, name, location } );
      } else {
        const {name, location} = this.attributes;
        const [lat, lng] = location;
        const _id = pointId( {
          type: type,
          name: normalize( name ),
          geohash: ngeohash.encode( lat, lng )
        } );
        this.set( { _id } );
      }
    }
  },

  // ## Safeguard for Points
  // Points have image attachments, so we should let backbone pouch handle
  // those and we should not validate the _attachments key
  safeguard: [
    '_attachments'
  ],

  defaults: function() {
    return {
<<<<<<< HEAD
      flag: false,
      updated_by: 'unknown',
      comments: []
=======
      flagged_by: [],
      updated_by: 'unknown'
>>>>>>> fbe3dd9a
    };
  },

  schema: {
    type: 'object',
    additionalProperties: false,
    properties: {
      name: {
        type: 'string'
      },
      location: {
        type: 'array',
        minItems: 2,
        maxItems: 2,
        items: {
          type: 'number'
        }
      },
      type: {
        type: 'string'
      },
      created_at: {
        type: 'string',
        format: 'date-time'
      },
      updated_at: {
        type: 'string',
        format: 'date-time'
      },
      updated_by: {
        type: 'string',
      },
      flagged_by:{
        type: 'array',
         items: {
          type: 'string'
        }
      },
      description: {
        type: 'string'
<<<<<<< HEAD
      },
      flag: {
        type: 'boolean'
      },
      comments: {
        type: 'array',
        items: {
          type: 'object',
          additionalProperties: false,
          properties: {
            user: {
              type: 'string'
            },
            date: {
              type: 'string',
              format: 'date-time'
            },
            text: {
              'type': 'string',
              'minLength': COMMENT_MIN_LENGTH,
              'maxLength': COMMENT_MAX_LENGTH
            },
            rating: {
              type: 'integer',
              minimum: 1,
              maximum: 5
            },
            uuid: {
              type: 'string'
            }
          },
          required: [
            'user',
            'date',
            'text',
            'rating',
            'uuid'
          ]
        }
=======
>>>>>>> fbe3dd9a
      }
    },
    required: [
      'name',
      'location',
      'type',
      'created_at',
      'updated_at',
      'updated_by',	/* Added: To attach points to users via their _id */
<<<<<<< HEAD
      'flag',
      'comments'
=======
      'flagged_by'
>>>>>>> fbe3dd9a
    ]
  },

  clear: function() {
    CouchModel.prototype.clear.apply( this, arguments );
    this.coverUrl = false;
  },

  // ## Fetch
  // When fetching a point, should it have a cover attachment, extend the
  // promise to fetch the attachment and set `this.coverUrl`.
  fetch: function() {
    return CouchModel.prototype.fetch.apply( this, arguments ).then( res => {
      return this.getCover( res );
    } );
  },

  // # Get Cover
  // Should a point (already fetched) have a cover attachment, get the
  // attachment's data and store an object url for it in `this.coverUrl`
  //
  // As a utility to client functions, resolve the returned promise to the
  // single argument passed to `getCover`.
  getCover: function( ret ) {
    return Promise.resolve().then( ( ) => {
      const hasCover = includes( this.attachments(), 'cover.png' );
      if ( browser && hasCover ) {
        return this.attachment( 'cover.png' );
      } else {
        return;
      }
    } ).then( blob => {
      if ( blob ) {
        this.coverBlob = blob;
        this.coverUrl = createObjectURL( blob );
      }
    } ).then( ( ) => {
      return ret;
    } );
  },

  // ## Set Cover
  // If the user already has a cover blob and they want to use it with the
  // model before attach() can finish storing it to PouchDB, they can use
  // this method to manually insert it.
  //
  // The associated object url for the blob will then be available to other
  // functions like store().
  setCover: function( blob ) {
    this.coverBlob = blob;
    if ( browser ) {
      this.coverUrl = createObjectURL( blob );
    }
  },

  // ## Get Redux Representation
  // Return a nested object/arary representation of the model suitable for
  // use with redux.
  store: function() {
    return { ...this.toJSON(), coverUrl: this.coverUrl };
  }
}, {
  uri: pointId,

  for: id => {
    const pointIdComponents = pointId( id );
    const type = pointIdComponents.type;
    if ( type === 'service' ) {
      return new Service( { _id: id } );
    } else if ( type === 'alert' ) {
      return new Alert( { _id: id } );
    } else {
      throw 'A point must be a service or alert';
    }
  }
} );

// # Service Model
// A service is a buisness or point of interest to a cyclist. A cyclist needs
// to know where they want to stop well in advance of their travel through an
// area. The service record must contain enough information to help the cyclist
// make such decisions.
//
// The record includes contact information, and a schedule of hours of
// operation. It is important that we store the time zone of a service, since
// touring cyclists will cross time zones on their travels. Furthermore,
// services of interest to touring cyclists may be seasonal: we store
// schedules for different seasons.

// ## Service Types
// A Service may have a single type, indicating the primary purpose of the
// buisness or point of interest. Service types may also be included in a
// Service's amenities array.

/*esfmt-ignore-start*/
export const serviceTypes = {
  'airport': { display: 'Airport' },
  'bar': { display: 'Bar' },
  'bed_and_breakfast': { display: 'Bed & Breakfast' },
  'bike_shop': { display: 'Bike Shop' },
  'cabin': { display: 'Cabin' },
  'campground': { display: 'Campground' },
  'convenience_store': { display: 'Convenience Store' },
  'cyclists_camping': { display: 'Cyclists\' Camping' },
  'cyclists_lodging': { display: 'Cyclists\' Lodging' },
  'grocery': { display: 'Grocery' },
  'hostel': { display: 'Hostel' },
  'hot_spring': { display: 'Hot Spring' },
  'hotel': { display: 'Hotel' },
  'motel': { display: 'Motel' },
  'information': { display: 'Information' },
  'library': { display: 'Library' },
  'museum': { display: 'Museum' },
  'outdoor_store': { display: 'Outdoor Store' },
  'rest_area': { display: 'Rest Area' },
  'restaurant': { display: 'Restaurant' },
  'restroom': { display: 'Restroom' },
  'scenic_area': { display: 'Scenic Area' },
  'state_park': { display: 'State Park' },
  'other': { display: 'Other' }
};
/*esfmt-ignore-end*/

export const Service = Point.extend( {
  specify: function( name, location ) {
    Point.prototype.specify.call( this, 'service', name, location );
  },

  defaults: function() {
    return {
      ...Point.prototype.defaults.apply( this, arguments ),
      amenities: [],
      schedule: { 'default': [] },
      seasonal: false
    };
  },

  schema: mergeSchemas( Point.prototype.schema, {
    properties: {
      type: {
        enum: keys( serviceTypes )
      },
      amenities: {
        type: 'array',
        items: {
          type: 'string',
          enum: keys( serviceTypes )
        }
      },
      address: {
        type: 'string'
      },
      schedule: {
        type: 'object'
      },
      seasonal: {
        type: 'boolean'
      },
      phone: {
        type: 'string'
      },
      website: {
        type: 'string',
        format: 'uri'
      },
      updated: {
        type: 'boolean' // the updated attribute is not required
      }
    },
    required: [
      'seasonal'
    ]
  } )
} );

// Apply the validation mixin to the Service model. See validation-mixin.js.
mixinValidation( Service );

// # Alert Model
// An alert is something that might impede a cyclist's tour. When a cyclist
// sees an alert on the map, the know to plan around it.

/*esfmt-ignore-start*/
export const alertTypes = {
  'road_closure': { display: 'Road Closure' },
  'forest_fire': { display: 'Forest fire' },
  'flooding': { display: 'Flooding' },
  'detour': { display: 'Detour' },
  'other': { display: 'Other' }
};
/*esfmt-ignore-end*/

export const Alert = Point.extend( {
  specify: function( name, location ) {
    Point.prototype.specify.call( this, 'alert', name, location );
  },

  schema: mergeSchemas( Point.prototype.schema, {
    properties: {
      type: {
        enum: keys( alertTypes )
      }
    }
  } )
} );

mixinValidation( Alert );

// # Point Collection
// A heterogeneous collection of services and alerts. PouchDB is able to fetch
// this collection by looking for all keys starting with 'point/'.
//
// A connected PointCollection must be able to generate connected Alerts or
// Services on demands. Therefore, if PointCollection is connected, connect
// models before returning them.
export const PointCollection = CouchCollection.extend( {
  initialize: function( models, options ) {
    CouchCollection.prototype.initialize.apply( this, arguments );
    options = options || {};

    this.pouch = {
      options: {
        allDocs: assign(
          { include_docs: true },
          options.keys ? { keys: options.keys } : keysBetween( 'point/' )
        )
      }
    };

    const {connect, database} = this;
    this.service = connect ? connect( database, Service ) : Service;
    this.alert = connect ? connect( database, Alert ) : Alert;
  },

  // This handles the `options.keys` edge cases listed in the
  // [PouchDB api](https://pouchdb.com/api.html#batch_fetch)
  parse: function( response, options ) {
    return response.rows.filter(
      row => !( row.deleted || row.error )
    ).map(
      row => row.doc
    );
  },

  model: function( attributes, options ) {
    const pointIdComponents = pointId( attributes._id );
    const type = pointIdComponents.type;
    const map = {
      'service': options.collection.service,
      'alert': options.collection.alert
    };
    const constructor = map[ type ];
    if ( constructor ) {
      const instance = new constructor( attributes, options );

      if ( options.deindex && instance.has( 'index' ) ) {
        instance.index = instance.get( 'index' );
        instance.unset( 'index ' );
      }

      return instance;
    } else {
      throw 'A point must be a service or alert';
    }
  },

  // ## Fetch Cover Images for all Points
  // Returns a promise that resolves when all points in the array have
  // their cover images available.
  getCovers: function() {
    return Promise.all( this.models.map( point => point.getCover() ) );
  },

  // ## Get Redux Representation
  // Return a nested object/arary representation of the collection suitable for
  // use with redux.
  store: function() {
    return fromPairs( this.models.map( point => [ point.id, point.store() ] ) );
  }
} );

// # Display Name for Type
// Given a type key from either the service or alert type enumerations,
// return the type's display string, or null if it does not exist.
export function display( type ) {
  const values = serviceTypes[ type ] || alertTypes[ type ];
  if ( values ) {
    return values.display;
  } else {
    return null;
  }
}<|MERGE_RESOLUTION|>--- conflicted
+++ resolved
@@ -110,14 +110,9 @@
 
   defaults: function() {
     return {
-<<<<<<< HEAD
-      flag: false,
+      flagged_by: [],
       updated_by: 'unknown',
       comments: []
-=======
-      flagged_by: [],
-      updated_by: 'unknown'
->>>>>>> fbe3dd9a
     };
   },
 
@@ -158,10 +153,6 @@
       },
       description: {
         type: 'string'
-<<<<<<< HEAD
-      },
-      flag: {
-        type: 'boolean'
       },
       comments: {
         type: 'array',
@@ -198,8 +189,6 @@
             'uuid'
           ]
         }
-=======
->>>>>>> fbe3dd9a
       }
     },
     required: [
@@ -209,12 +198,8 @@
       'created_at',
       'updated_at',
       'updated_by',	/* Added: To attach points to users via their _id */
-<<<<<<< HEAD
-      'flag',
+      'flagged_by',
       'comments'
-=======
-      'flagged_by'
->>>>>>> fbe3dd9a
     ]
   },
 
